<?php
namespace WPO\IPS;

use WPO\IPS\UBL\Exceptions\FileWriteException;
use WPO\IPS\Vendor\Dompdf\Exception as DompdfException;

if ( ! defined( 'ABSPATH' ) ) {
	exit; // Exit if accessed directly
}

if ( ! class_exists( '\\WPO\\IPS\\Main' ) ) :

class Main {

	/**
	 * Temp subfolders
	 *
	 * @var array
	 */
	private $subfolders = array( 'attachments', 'fonts', 'dompdf' );

	protected static $_instance = null;

	public static function instance() {
		if ( is_null( self::$_instance ) ) {
			self::$_instance = new self();
		}
		return self::$_instance;
	}

	public function __construct() {
		add_action( 'wp_ajax_generate_wpo_wcpdf', array( $this, 'generate_document_ajax' ) );
		add_action( 'wp_ajax_nopriv_generate_wpo_wcpdf', array( $this, 'generate_document_ajax' ) );

		// mark/unmark printed
		add_action( 'wp_ajax_printed_wpo_wcpdf', array( $this, 'document_printed_ajax' ) );

		// email
		add_filter( 'woocommerce_email_attachments', array( $this, 'attach_document_to_email' ), 99, 4 );
		add_filter( 'wpo_wcpdf_document_is_allowed', array( $this, 'disable_free' ), 10, 2 );
		add_filter( 'wp_mail', array( $this, 'set_phpmailer_validator'), 10, 1 );

		if ( isset( WPO_WCPDF()->settings->debug_settings['enable_debug'] ) ) {
			$this->enable_debug();
		}

		// include template specific custom functions
		$this->load_template_functions();

		// test mode
		add_filter( 'wpo_wcpdf_document_use_historical_settings', array( $this, 'test_mode_settings' ), 15, 2 );

		// page numbers & currency filters
		add_filter( 'wpo_wcpdf_get_html', array( $this, 'format_page_number_placeholders' ), 10, 2 );
		add_action( 'wpo_wcpdf_after_dompdf_render', array( $this, 'page_number_replacements' ), 9, 2 );
		add_filter( 'wpo_wcpdf_pdf_filters', array( $this, 'pdf_currency_filters' ) );
		add_filter( 'wpo_wcpdf_html_filters', array( $this, 'html_currency_filters' ) );

		// scheduled attachments cleanup (following settings on Advanced tab)
		add_action( 'wp_scheduled_delete', array( $this, 'schedule_temporary_files_cleanup' ) );

		// remove private data
		if ( apply_filters( 'wpo_wcpdf_remove_order_personal_data', true ) ) {
			add_action( 'woocommerce_privacy_remove_order_personal_data_meta', array( $this, 'remove_order_personal_data_meta' ), 10, 1 );
			add_action( 'woocommerce_privacy_remove_order_personal_data', array( $this, 'remove_order_personal_data' ), 10, 1 );
			add_filter( 'wpo_wcpdf_document_is_allowed', array( $this, 'disable_anonymized' ), 11, 2 );
		}
		// export private data
		add_action( 'woocommerce_privacy_export_order_personal_data_meta', array( $this, 'export_order_personal_data_meta' ), 10, 1 );

		// apply header logo height
		add_action( 'wpo_wcpdf_custom_styles', array( $this, 'set_header_logo_height' ), 9, 2 );

		// show notice of missing required directories
		add_action( 'admin_notices', array( $this, 'no_dir_notice' ), 1 );

		// add custom webhook topics for documents
		add_filter( 'woocommerce_webhook_topic_hooks', array( $this, 'wc_webhook_topic_hooks' ), 10, 2 );
		add_filter( 'woocommerce_valid_webhook_events', array( $this, 'wc_webhook_topic_events' ) );
		add_filter( 'woocommerce_webhook_topics', array( $this, 'wc_webhook_topics' ) );
		add_action( 'wpo_wcpdf_save_document', array( $this, 'wc_webhook_trigger' ), 10, 2 );

		// Add due date via action hook for legacy templates
		add_action( 'wpo_wcpdf_after_order_data', array( $this, 'display_due_date_table_row' ), 10, 2 );

		add_action( 'wpo_wcpdf_delete_document', array( $this, 'log_document_deletion_to_order_notes' ) );

		// Add document link to emails
		add_action( 'init', array( $this, 'handle_document_link_in_emails' ), 20 );
	}

	/**
	 * Attach document to WooCommerce email
	 */
	public function attach_document_to_email( $attachments, $email_id, $order, $email = null ) {
		// check if all variables properly set
		if ( ! is_object( $order ) || ! isset( $email_id ) ) {
			return $attachments;
		}

		// allow third party emails to swap the order object
		$order = apply_filters( 'wpo_wcpdf_email_order_object', $order, $email_id, $email );

		// Skip User emails
		if ( get_class( $order ) == 'WP_User' ) {
			return $attachments;
		}

		$order_id = is_callable( array( $order, 'get_id' ) ) ? $order->get_id() : false;

		if ( ! ( $order instanceof \WC_Order || is_subclass_of( $order, '\WC_Abstract_Order') ) && $order_id == false ) {
			return $attachments;
		}

		// WooCommerce Booking compatibility
		if ( get_post_type( $order_id ) == 'wc_booking' && isset( $order->order ) && ! empty( $order->order ) ) {
			// $order is actually a WC_Booking object!
			$order    = $order->order;
			$order_id = $order->get_id();
		}

		// do not process low stock notifications, user emails etc!
		if ( in_array( $email_id, array( 'no_stock', 'low_stock', 'backorder', 'customer_new_account', 'customer_reset_password' ) ) ) {
			return $attachments;
		}

		// final check on order object
		if ( ! ( $order instanceof \WC_Order || is_subclass_of( $order, '\WC_Abstract_Order' ) ) ) {
			return $attachments;
		}

		// clear pdf files from temp folder (from http://stackoverflow.com/a/13468943/1446634)
		// array_map('unlink', ( glob( $tmp_path.'*.pdf' ) ? glob( $tmp_path.'*.pdf' ) : array() ) );

		// disable deprecation notices during email sending
		add_filter( 'wcpdf_disable_deprecation_notices', '__return_true' );

		// reload translations because WC may have switched to site locale (by setting the plugin_locale filter to site locale in wc_switch_to_site_locale())
		if ( apply_filters( 'wpo_wcpdf_allow_reload_attachment_translations', isset( WPO_WCPDF()->settings->debug_settings['reload_attachment_translations'] ) ) ) {
			WPO_WCPDF()->translations();
			do_action( 'wpo_wcpdf_reload_attachment_translations' );
		}

		$attach_to_document_types = $this->get_documents_for_email( $email_id, $order );
		$semaphore                = new Semaphore( "attach_doc_to_email_{$email_id}_from_order_{$order_id}" );

		if ( $semaphore->lock() ) {

			$semaphore->log( sprintf( 'Lock acquired for attach document to email for order ID# %s.', $order_id ), 'info' );

			foreach ( $attach_to_document_types as $output_format => $document_types ) {
				foreach ( $document_types as $document_type ) {
					$email_order    = apply_filters( 'wpo_wcpdf_email_attachment_order', $order, $email, $document_type );
					$email_order_id = $email_order->get_id();

					do_action( 'wpo_wcpdf_before_attachment_creation', $email_order, $email_id, $document_type );

					try {
						// log document generation to order notes
						add_action( 'wpo_wcpdf_init_document', function( $document ) {
							$this->log_document_creation_to_order_notes( $document, 'email_attachment' );
							$this->log_document_creation_trigger_to_order_meta( $document, 'email_attachment' );
							$this->mark_document_printed( $document, 'email_attachment' );
						} );

						// prepare document
						// we use ID to force to reloading the order to make sure that all meta data is up to date.
						// this is especially important when multiple emails with the PDF document are sent in the same session
						$document = wcpdf_get_document( $document_type, (array) $email_order_id, true );
						if ( ! $document ) { // something went wrong, continue trying with other documents
							wcpdf_log_error( "Couldn't get the document object for email attachment. document type: {$document_type}, output format: {$output_format}, email order ID: #{$email_order_id}", 'critical' );
							continue;
						}

						$attachment = wcpdf_get_document_file( $document, $output_format );

						if ( $attachment ) {
							$attachments[] = $attachment;
						} else {
							continue;
						}

						do_action( 'wpo_wcpdf_email_attachment', $attachment, $document_type, $document, $output_format );

					} catch ( \Exception $e ) {
						wcpdf_log_error( $e->getMessage(), 'critical', $e );
						continue;
					} catch ( DompdfException $e ) {
						wcpdf_log_error( 'DOMPDF exception: '.$e->getMessage(), 'critical', $e );
						continue;
					} catch ( FileWriteException $e ) {
						wcpdf_log_error( 'UBL FileWrite exception: '.$e->getMessage(), 'critical', $e );
						continue;
					} catch ( \Error $e ) {
						wcpdf_log_error( $e->getMessage(), 'critical', $e );
						continue;
					}

				}
			}

			if ( $semaphore->release() ) {
				$semaphore->log( sprintf( 'Lock released for attach document to email for order ID# %s.', $order_id ), 'info' );
			}

		} else {
			$semaphore->log( sprintf( 'Couldn\'t get the lock for attach document to email for order ID# %s.', $order_id ), 'critical' );
		}

		remove_filter( 'wcpdf_disable_deprecation_notices', '__return_true' );

		return $attachments;
	}

	public function get_document_pdf_attachment( $document, $tmp_path ) {
		$filename         = $document->get_filename();
		$pdf_path         = $tmp_path . $filename;
		$document_type    = $document->get_type();
		$order_id         = isset( $document->order ) ? $document->order->get_id() : 0;
		$lock_file        = apply_filters( 'wpo_wcpdf_lock_attachment_file', true );
		$reuse_attachment = apply_filters( 'wpo_wcpdf_reuse_document_attachment', true, $document );
		$max_reuse_age    = apply_filters( 'wpo_wcpdf_reuse_attachment_age', 60 );
		$lock_acquired    = false;

		try {
			// Check if the file can be reused
			if ( WPO_WCPDF()->file_system->exists( $pdf_path ) && $reuse_attachment && $max_reuse_age > 0 ) {
				$filemtime = WPO_WCPDF()->file_system->mtime( $pdf_path );
				if ( $filemtime && ( time() - $filemtime < $max_reuse_age ) ) {
					return $pdf_path;
				}
			}

			// Get PDF data and set up the Semaphore
			$pdf_data  = $document->get_pdf();
			$semaphore = new Semaphore( "get_{$document_type}_document_pdf_attachment_for_order_{$order_id}", $max_reuse_age );

			// Attempt to acquire the lock if needed
			if ( $lock_file ) {
				$lock_acquired = $semaphore->lock();
			}

			$write_file = ( $lock_file && $lock_acquired ) || ! $lock_file;

			// Write the file
			if ( $write_file ) {
				$file_written = WPO_WCPDF()->file_system->put_contents( $pdf_path, $pdf_data, FS_CHMOD_FILE );
				$semaphore->log( "PDF attachment written to {$pdf_path}", 'info' );
			} else {
				$semaphore->log( "PDF attachment not written to {$pdf_path} because the lock was not acquired", 'info' );
			}

			// Log if the lock was not acquired
			if ( $lock_file && ! $lock_acquired ) {
				$semaphore->log( "Couldn't get the lock for the PDF attachment", 'critical' );
			}
		} catch ( \Exception $e ) {
			wcpdf_log_error( "Exception occurred: " . $e->getMessage(), 'critical' );
			return false;
		} finally {
			// Release the lock if it was acquired
			if ( $lock_acquired ) {
				$semaphore->release();
				$semaphore->log( 'Lock released for the PDF attachment.', 'info' );
			}
		}

		// Check if the file was written successfully
		if ( ! $file_written ) {
			$message = "Couldn't write the PDF attachment to {$pdf_path}";
			$semaphore->log( $message, 'critical' );
			wcpdf_log_error( $message, 'critical' );
			return false;
		}

		return $pdf_path;
	}

	public function get_document_ubl_attachment( $document, $tmp_path ) {
		return wpo_ips_write_ubl_file( $document, true );
	}

	public function get_documents_for_email( $email_id, $order ) {
		$documents        = WPO_WCPDF()->documents->get_documents( 'enabled', 'any' );
		$attach_documents = array();

		foreach ( $documents as $document ) {
			// This condition skips document types that require the Pro plugin unless it's an invoice or proposal
			if ( ! in_array( $document->get_type(), array( 'invoice', 'proposal' ), true ) && ! function_exists( 'WPO_WCPDF_Pro' ) ) {
				continue;
			}

			foreach ( $document->output_formats as $output_format ) {
				if ( $document->is_enabled( $output_format ) ) {
					$attach_documents[ $output_format ][ $document->get_type() ] = $document->get_attach_to_email_ids( $output_format );
				}
			}
		}

		$attach_documents = apply_filters( 'wpo_wcpdf_attach_documents', $attach_documents );
		$document_types   = array();

		foreach ( $attach_documents as $output_format => $_documents ) {
			foreach ( $_documents as $document_type => $attach_to_email_ids ) {
				// legacy settings: convert abbreviated email_ids
				foreach ( $attach_to_email_ids as $key => $attach_to_email_id ) {
					if ( in_array( $attach_to_email_id, array( 'completed', 'processing' ) ) ) {
						$attach_to_email_ids[ $key ] = "customer_{$attach_to_email_id}_order";
					}
				}

				$extra_condition = apply_filters( 'wpo_wcpdf_custom_attachment_condition', true, $order, $email_id, $document_type, $output_format );
				if ( 'ubl' === $output_format ) {
					$extra_condition = apply_filters_deprecated( 'wpo_wcpdf_custom_ubl_attachment_condition', array( true, $order, $email_id, $document_type, $output_format ), '3.6.0', 'wpo_wcpdf_custom_attachment_condition' );
				}

				if ( in_array( $email_id, $attach_to_email_ids ) && $extra_condition ) {
					$document_types[ $output_format ][] = $document_type;
				}
			}
		}

		return apply_filters( 'wpo_wcpdf_document_types_for_email', $document_types, $email_id, $order );
	}

	/**
	 * Load and generate the template output with ajax
	 */
	public function generate_document_ajax() {
		$access_type  = WPO_WCPDF()->endpoint->get_document_link_access_type();
		$redirect_url = WPO_WCPDF()->endpoint->get_document_denied_frontend_redirect_url();
		$request      = stripslashes_deep( $_REQUEST );

		// handle bulk actions access key (_wpnonce) and legacy access key (order_key)
		if ( empty( $request['access_key'] ) ) {
			foreach ( array( '_wpnonce', 'order_key' ) as $legacy_key ) {
				if ( ! empty( $request[ $legacy_key ] ) ) {
					$request['access_key'] = sanitize_text_field( $request[ $legacy_key ] );
				}
			}
		}

		$access_key  = isset( $request['access_key'] ) ? sanitize_text_field( $request['access_key'] ) : '';
		$action      = isset( $request['action'] ) ? sanitize_text_field( $request['action'] ) : '';
		$valid_nonce = ! empty( $access_key ) && ! empty( $action ) && wp_verify_nonce( $access_key, $action );

		// check if we have the access key set
		if ( empty( $access_key ) ) {
			$message = esc_attr__( 'You do not have sufficient permissions to access this page. Reason: empty access key', 'woocommerce-pdf-invoices-packing-slips' );
			wcpdf_safe_redirect_or_die( $redirect_url, $message );
		}

		// check if we have the action
		if ( empty( $action) ) {
			$message = esc_attr__( 'You do not have sufficient permissions to access this page. Reason: empty action', 'woocommerce-pdf-invoices-packing-slips' );
			wcpdf_safe_redirect_or_die( $redirect_url, $message );
		}

		// Check the nonce for logged in users
		if ( is_user_logged_in() && 'logged_in' === $access_type && ! $valid_nonce ) {
			$message = esc_attr__( 'You do not have sufficient permissions to access this page. Reason: invalid nonce', 'woocommerce-pdf-invoices-packing-slips' );
			wcpdf_safe_redirect_or_die( $redirect_url, $message );
		}

		// Check if all parameters are set
		if ( empty( $request['document_type'] ) && ! empty( $request['template_type'] ) ) {
			$request['document_type'] = sanitize_text_field( $request['template_type'] );
		}

		if ( empty( $request['order_ids'] ) ) {
			$message = esc_attr__( "You haven't selected any orders", 'woocommerce-pdf-invoices-packing-slips' );
			wcpdf_safe_redirect_or_die( null, $message );
		}

		if ( empty( $request['document_type'] ) ) {
			$message = esc_attr__( 'Some of the export parameters are missing.', 'woocommerce-pdf-invoices-packing-slips' );
			wcpdf_safe_redirect_or_die( null, $message );
		}

		// debug enabled by URL
		if ( isset( $request['debug'] ) && ! ( is_user_logged_in() || isset( $request['my-account'] ) ) ) {
			$this->enable_debug();
		}

		$document_type = sanitize_text_field( $request['document_type'] );
		$order_ids     = isset( $request['order_ids'] ) ? array_map( 'absint', explode( 'x', sanitize_text_field( $request['order_ids'] ) ) ) : array();
		$order         = false;

		// single order
		if ( count( $order_ids ) === 1 ) {
			$order_id = reset( $order_ids );
			$order    = wc_get_order( $order_id );

			if ( $order && $order->get_status() == 'auto-draft' ) {
				$message = esc_attr__( 'You have to save the order before generating a PDF document for it.', 'woocommerce-pdf-invoices-packing-slips' );
				wcpdf_safe_redirect_or_die( null, $message );
			} elseif ( ! $order ) {
				$message = sprintf(
					/* translators: %s: Order ID */
					esc_attr__( 'Could not find the order #%s.', 'woocommerce-pdf-invoices-packing-slips' ),
					$order_id
				);
				wcpdf_safe_redirect_or_die( null, $message );
			}
		}

		// Process oldest first: reverse $order_ids array if required
		$sort_order         = apply_filters( 'wpo_wcpdf_bulk_document_sort_order', 'ASC' );
		$current_sort_order = ( count( $order_ids ) > 1 && end( $order_ids ) < reset( $order_ids ) ) ? 'DESC' : 'ASC';
		if ( in_array( $sort_order, array( 'ASC', 'DESC' ) ) && $sort_order != $current_sort_order ) {
			$order_ids = array_reverse( $order_ids );
		}

		// set default is allowed
		$allowed = true;

		// no order when it is a single order
		if ( ! $order && 1 === count( $order_ids ) ) {
			$allowed = false;
		}

		// check the user privileges
		$full_permission = WPO_WCPDF()->admin->user_can_manage_document( $document_type );

		// multi-order only allowed with full permissions
		if ( ! $full_permission && ( count( $order_ids ) > 1 || isset( $request['bulk'] ) ) ) {
			$allowed = false;
		}

		switch ( $access_type ) {
			case 'logged_in':
				if ( ! is_user_logged_in() || ! $valid_nonce ) {
					$allowed = false;
					break;
				}

				if ( ! $full_permission ) {
					if ( ! isset( $request['my-account'] ) && ! isset( $request['shortcode'] ) ) {
						$allowed = false;
						break;
					}

					// check if current user is owner of order IMPORTANT!!!
					if ( ! current_user_can( 'view_order', $order_ids[0] ) ) {
						$allowed = false;
						break;
					}
				}
				break;
			case 'full':
				// check if we have a valid access when it's from bulk actions
				if ( isset( $request['bulk'] ) && ! $valid_nonce ) {
					$allowed = false;
					break;
				}

				// check if we have a valid access key only when it's not from bulk actions
				if ( ! isset( $request['bulk'] ) && $order && ! hash_equals( $order->get_order_key(), $access_key ) ) {
					$allowed = false;
					break;
				}
				break;
		}

		$allowed = apply_filters( 'wpo_wcpdf_check_privs', $allowed, $order_ids );

		if ( ! $allowed ) {
			$message = esc_attr__( 'You do not have sufficient permissions to access this page.', 'woocommerce-pdf-invoices-packing-slips' );
			wcpdf_safe_redirect_or_die( $redirect_url, $message );
		}

		// if we got here, we're safe to go!
		try {
			// log document creation to order notes
			if ( count( $order_ids ) > 1 && isset( $request['bulk'] ) ) {
				add_action( 'wpo_wcpdf_init_document', function( $document ) use ( $request ) {
					$this->log_document_creation_to_order_notes( $document, 'bulk' );
					$this->log_document_creation_trigger_to_order_meta( $document, 'bulk', false, $request );
					$this->mark_document_printed( $document, 'bulk' );
				} );
			} elseif ( isset( $request['my-account'] ) ) {
				add_action( 'wpo_wcpdf_init_document', function( $document ) use ( $request ) {
					$this->log_document_creation_to_order_notes( $document, 'my_account' );
					$this->log_document_creation_trigger_to_order_meta( $document, 'my_account', false, $request );
					$this->mark_document_printed( $document, 'my_account' );
				} );
			} else {
				add_action( 'wpo_wcpdf_init_document', function( $document ) use ( $request ) {
					$this->log_document_creation_to_order_notes( $document, 'single' );
					$this->log_document_creation_trigger_to_order_meta( $document, 'single', false, $request );
					$this->mark_document_printed( $document, 'single' );
				} );
			}

			// get document
			$document = wcpdf_get_document( $document_type, $order_ids, true );

<<<<<<< HEAD
                        if ( $document ) {
                                if ( isset( $request['output'] ) && 'xml' === $request['output'] ) {
                                        if ( isset( $document->output_formats ) && is_array( $document->output_formats ) ) {
                                                $supports_xml = false;

                                                if ( method_exists( $document, 'get_type' ) && 'invoice' === $document->get_type() ) {
                                                        $supports_xml = true;
                                                } elseif ( isset( $document->type ) && 'invoice' === $document->type ) {
                                                        $supports_xml = true;
                                                }

                                                if ( $supports_xml && ! in_array( 'xml', $document->output_formats, true ) ) {
                                                        $document->output_formats[] = 'xml';
                                                }
                                        }
                                }

                                do_action( 'wpo_wcpdf_document_created_manually', $document, $order_ids ); // note that $order_ids is filtered and may not be the same as the order IDs used for the document (which can be fetched from the document object itself with $document->order_ids)

                                $output_format = WPO_WCPDF()->settings->get_output_format( $document, $request );
=======
			if ( $document ) {
				do_action( 'wpo_wcpdf_document_created_manually', $document, $order_ids ); // note that $order_ids is filtered and may not be the same as the order IDs used for the document (which can be fetched from the document object itself with $document->order_ids)

				$output_format = WPO_WCPDF()->settings->get_output_format( $document, $request );
>>>>>>> 3b6d0694

                                switch ( $output_format ) {
                                        case 'ubl':
                                                $document->output_ubl();
                                                break;
                                        case 'xml':
                                                if ( class_exists( '\\WPO\\IPS\\CustomXmlExporter' ) ) {
                                                        CustomXmlExporter::instance()->output_document_xml( $document, $order_ids );
                                                }
                                                break;
                                        case 'html':
                                                add_filter( 'wpo_wcpdf_use_path', '__return_false' );
                                                $document->output_html();
                                                break;
					case 'pdf':
					default:
						if ( has_action( 'wpo_wcpdf_created_manually' ) ) {
							do_action( 'wpo_wcpdf_created_manually', $document->get_pdf(), $document->get_filename() );
						}
						$output_mode = WPO_WCPDF()->settings->get_output_mode( $document_type );
						$document->output_pdf( $output_mode );
						break;
				}
			} else {
				$message = sprintf(
					/* translators: document type */
					esc_html__( "Document of type '%s' for the selected order(s) could not be generated", 'woocommerce-pdf-invoices-packing-slips' ),
					$document_type
				);
				wcpdf_safe_redirect_or_die( null, $message );
			}
		} catch ( DompdfException $e ) {
			$message = 'DOMPDF Exception: '.$e->getMessage();
			wcpdf_log_error( $message, 'critical', $e );
			wcpdf_output_error( $message, 'critical', $e );
		} catch ( FileWriteException $e ) {
			$message = 'UBL FileWrite Exception: '.$e->getMessage();
			wcpdf_log_error( $message, 'critical', $e );
			wcpdf_output_error( $message, 'critical', $e );
		} catch ( \Exception $e ) {
			$message = 'Exception: '.$e->getMessage();
			wcpdf_log_error( $message, 'critical', $e );
			wcpdf_output_error( $message, 'critical', $e );
		} catch ( \Error $e ) {
			$message = 'Fatal error: '.$e->getMessage();
			wcpdf_log_error( $message, 'critical', $e );
			wcpdf_output_error( $message, 'critical', $e );
		}
		exit;
	}

	/**
	 * Include template specific custom functions
	 */
	private function load_template_functions() {
		$file = trailingslashit( WPO_WCPDF()->settings->get_template_path() ) . 'template-functions.php';
		if ( WPO_WCPDF()->file_system->exists( $file ) ) {
			$loaded = @include_once( $file );
			if ( $loaded === false ) {
				wcpdf_log_error( sprintf( 'Failed to load template functions: %s', $file ), 'critical' );
			}
		}
	}

	/**
	 * Return tmp path for different plugin processes
	 */
	public function get_tmp_path( $type = '' ) {
		$tmp_base = $this->get_tmp_base();

		// don't continue if we don't have an upload dir
		if ($tmp_base === false) {
			return false;
		}

		// check if tmp folder exists => if not, initialize
		if ( ! WPO_WCPDF()->file_system->is_dir( $tmp_base ) || ! WPO_WCPDF()->file_system->is_writable( $tmp_base ) ) {
			$this->init_tmp();
		}

		if ( empty( $type ) ) {
			return $tmp_base;
		}

		switch ( $type ) {
			case 'dompdf':
				$tmp_path = $tmp_base . 'dompdf';
				break;
			case 'ubl':
				$tmp_path = $tmp_base . 'ubl';
				break;
			case 'font_cache':
			case 'fonts':
				$tmp_path = $tmp_base . 'fonts';
				break;
			case 'attachments':
				$tmp_path = $tmp_base . 'attachments/';
				break;
			default:
				$tmp_path = $tmp_base . $type;
				break;
		}

		// double check for existence, in case tmp_base was installed, but subfolder not created
		if ( ! WPO_WCPDF()->file_system->is_dir( $tmp_path ) ) {
			$dir = WPO_WCPDF()->file_system->mkdir( $tmp_path );

			if ( ! $dir ) {
				update_option( 'wpo_wcpdf_no_dir_error', $tmp_path );
				wcpdf_log_error( "Unable to create folder {$tmp_path}", 'critical' );
				return false;
			}
		} elseif( ! WPO_WCPDF()->file_system->is_writable( $tmp_path ) ) {
			update_option( 'wpo_wcpdf_no_dir_error', $tmp_path );
			wcpdf_log_error( "Temp folder {$tmp_path} not writable", 'critical' );
			return false;
		}

		return apply_filters( "wpo_wcpdf_tmp_path_{$type}", $tmp_path );
	}

	/**
	 * return the base tmp folder (usually uploads)
	 */
	public function get_tmp_base ( $append_random_string = true ) {
		// wp_upload_dir() is used to set the base temp folder, under which a
		// 'wpo_wcpdf' folder and several subfolders are created
		//
		// wp_upload_dir() will:
		// * default to WP_CONTENT_DIR/uploads
		// * UNLESS the ‘UPLOADS’ constant is defined in wp-config (http://codex.wordpress.org/Editing_wp-config.php#Moving_uploads_folder)
		//
		// May also be overridden by the wpo_wcpdf_tmp_path filter

		$wp_upload_base = $this->get_wp_upload_base();
		if( $wp_upload_base ) {
			if( $append_random_string && $code = $this->get_random_string() ) {
				$tmp_base = $wp_upload_base . 'wpo_wcpdf_'.$code.'/';
			} else {
				$tmp_base = $wp_upload_base . 'wpo_wcpdf/';
			}
		} else {
			$tmp_base = false;
		}

		$tmp_base = apply_filters( 'wpo_wcpdf_tmp_path', $tmp_base );
		if ($tmp_base !== false) {
			$tmp_base = trailingslashit( $tmp_base );
		}

		return $tmp_base;
	}

	/**
	 * Get WordPress uploads folder base
	 */
	public function get_wp_upload_base () {
		$upload_dir = wp_upload_dir();
		if ( ! empty($upload_dir['error']) ) {
			$wp_upload_base = false;
		} else {
			$upload_base = trailingslashit( $upload_dir['basedir'] );
			$wp_upload_base = $upload_base;
		}
		return $wp_upload_base;
	}

	/**
	 * Checks if the tmp subfolder has files
	 *
	 * @param string $subfolder Can be 'attachments', 'fonts', or 'dompdf'.
	 * @return bool
	 */
	public function tmp_subfolder_has_files( string $subfolder ): bool {
		if ( empty( $subfolder ) || ! in_array( $subfolder, $this->subfolders, true ) ) {
			wcpdf_log_error( sprintf( 'The directory %s is not a default tmp subfolder from this plugin.', $subfolder ), 'critical' );
			return false;
		}

		$cache_key = "wpo_wcpdf_subfolder_{$subfolder}_has_files";

		// Check cached value
		$cached_value = get_transient( $cache_key );
		if ( ! empty( $cached_value ) ) {
			return wc_string_to_bool( $cached_value );
		}

		$tmp_path = untrailingslashit( $this->get_tmp_path( $subfolder ) );

		// Define allowed extensions per subfolder
		$allowed_extensions = array(
			'attachments' => array( 'pdf' ),
			'fonts'       => array( 'ttf' ),
			'dompdf'      => array(), // All files
		);

		try {
			$iterator = new \FilesystemIterator( $tmp_path, \FilesystemIterator::SKIP_DOTS );

			foreach ( $iterator as $file ) {
				// If we don't have a file extension restriction, return true immediately
				if ( empty( $allowed_extensions[ $subfolder ] ) ) {
					set_transient( $cache_key, 'yes', DAY_IN_SECONDS );
					return true;
				}

				// Check if file extension matches the allowed list
				$extension = strtolower( pathinfo( $file->getFilename(), PATHINFO_EXTENSION ) );
				if ( in_array( $extension, $allowed_extensions[ $subfolder ], true ) ) {
					set_transient( $cache_key, 'yes', DAY_IN_SECONDS );
					return true;
				}
			}
		} catch ( \Exception $e ) {
			wcpdf_log_error( 'Error reading directory: ' . $e->getMessage(), 'critical' );
			return false;
		}

		// If no files found, cache the result
		set_transient( $cache_key, 'no', DAY_IN_SECONDS );
		return false;
	}

	/**
	 * Maybe reinstall fonts
	 *
	 * @param bool $force  force fonts reinstall
	 *
	 * @return void
	 */
	public function maybe_reinstall_fonts( bool $force = false ): void {
		$has_font_files = $this->tmp_subfolder_has_files( 'fonts' );

		if ( ! $has_font_files || $force ) {
			$fonts_path = untrailingslashit( $this->get_tmp_path( 'fonts' ) );

			// clear folder first
			if ( function_exists( 'glob' ) && $files = glob( $fonts_path.'/*.*' ) ) {
				$exclude_files = array( 'index.php', '.htaccess' );
				foreach ( $files as $file ) {
					if ( is_file( $file ) && ! in_array( basename( $file ), $exclude_files ) ) {
						wp_delete_file( $file );
					}
				}
			} else {
				wcpdf_log_error( "Couldn't clear fonts tmp subfolder before copy fonts.", 'critical' );
			}

			// copy fonts
			$this->copy_fonts( $fonts_path );

			// save to cache
			set_transient( 'wpo_wcpdf_subfolder_fonts_has_files', 'yes' , DAY_IN_SECONDS );
		}
	}

	/**
	 * Generate random string
	 */
	public function generate_random_string() {
		if ( function_exists( 'random_bytes' ) ) {
			$code = bin2hex( random_bytes( 16 ) );
		} else {
			$code = md5( uniqid( wp_rand(), true ) );
		}
		// create option
		update_option( 'wpo_wcpdf_random_string', $code );
	}

	/**
	 * Get random string
	 */
	public function get_random_string () {
		$code = get_option( 'wpo_wcpdf_random_string', '' );
		if ( ! empty( $code ) ) {
			return esc_attr( $code );
		} else {
			return false;
		}
	}

	/**
	 * Install/create plugin tmp folders
	 */
	public function init_tmp() {
		// generate random string if don't exist
		if( ! $this->get_random_string() ) {
			$this->generate_random_string();
		}

		$tmp_base = $this->get_tmp_base(); // get tmp base

		// create plugin base temp folder
		if ( ! WPO_WCPDF()->file_system->is_dir( $tmp_base ) ) {
			$dir = WPO_WCPDF()->file_system->mkdir( $tmp_base );

			// don't continue if we don't have an upload dir
			if ( ! $dir ) {
				update_option( 'wpo_wcpdf_no_dir_error', $tmp_base );
				wcpdf_log_error( "Unable to create temp folder {$tmp_base}", 'critical' );
				return false;
			}
		} elseif( ! WPO_WCPDF()->file_system->is_writable( $tmp_base ) ) {
			update_option( 'wpo_wcpdf_no_dir_error', $tmp_base );
			wcpdf_log_error( "Temp folder {$tmp_base} not writable", 'critical' );
			return false;
		}

		// create subfolders & protect
		foreach ( $this->subfolders as $subfolder ) {
			$path = $tmp_base . $subfolder . '/';
			if ( ! WPO_WCPDF()->file_system->is_dir( $path ) ) {
				$dir = WPO_WCPDF()->file_system->mkdir( $path );

				// check if we have dir
				if ( ! $dir ) {
					update_option( 'wpo_wcpdf_no_dir_error', $path );
					wcpdf_log_error( "Unable to create folder {$path}", 'critical' );
					return false;
				}
			} elseif( ! WPO_WCPDF()->file_system->is_writable( $path ) ) {
				update_option( 'wpo_wcpdf_no_dir_error', $path );
				wcpdf_log_error( "Temp folder {$path} not writable", 'critical' );
				return false;
			}

			// copy font files
			if ( 'fonts' === $subfolder ) {
				$this->copy_fonts( $path, false );
			}

			// create .htaccess file and empty index.php to protect in case an open webfolder is used!
			WPO_WCPDF()->file_system->put_contents( $path . '.htaccess', 'deny from all', FS_CHMOD_FILE );
			WPO_WCPDF()->file_system->put_contents( $path . 'index.php', '', FS_CHMOD_FILE );
		}
	}

	public function no_dir_notice() {
		if( is_admin() && ( $path = get_option( 'wpo_wcpdf_no_dir_error' ) ) ) {
			// if all folders exist and are writable delete the option
			if( $this->tmp_folders_exist_and_writable() ) {
				delete_option( 'wpo_wcpdf_no_dir_error' );
			// if not, show notice
			} else {
				if ( $path ) {
					ob_start();
					?>
					<div class="error">
						<p>
							<?php
								printf(
									/* translators: 1. plugin name, 2. directory path */
									wp_kses_post( 'The %1$s directory %2$s couldn\'t be created or is not writable!', 'woocommerce-pdf-invoices-packing-slips' ),
									'<strong>PDF Invoices & Packing Slips for WooCommerce</strong>',
									'<code>' . wpo_wcpdf_escape_url_path_or_base64( $path ) . '</code>' // phpcs:ignore WordPress.Security.EscapeOutput.OutputNotEscaped
								);
							?>
						</p>
						<p><?php esc_html_e( 'Please check your directories write permissions or contact your hosting service provider.', 'woocommerce-pdf-invoices-packing-slips' ); ?></p>
						<p><a href="<?php echo esc_url( wp_nonce_url( add_query_arg( 'wpo_wcpdf_hide_no_dir_notice', 'true' ), 'hide_no_dir_notice_nonce' ) ); ?>"><?php esc_html_e( 'Hide this message', 'woocommerce-pdf-invoices-packing-slips' ); ?></a></p>
					</div>
					<?php
					echo wp_kses_post( ob_get_clean() );

					// save option to hide notice
					if ( isset( $_REQUEST['wpo_wcpdf_hide_no_dir_notice'] ) && isset( $_REQUEST['_wpnonce'] ) ) {
						// validate nonce
						if ( ! wp_verify_nonce( sanitize_text_field( wp_unslash( $_REQUEST['_wpnonce'] ) ), 'hide_no_dir_notice_nonce' ) ) {
							wcpdf_log_error( 'You do not have sufficient permissions to perform this action: wpo_wcpdf_hide_no_dir_notice' );
							wp_redirect( 'admin.php?page=wpo_wcpdf_options_page' );
							exit;
						} else {
							delete_option( 'wpo_wcpdf_no_dir_error' );
							wp_redirect( 'admin.php?page=wpo_wcpdf_options_page' );
							exit;
						}
					}
				}
			}
		}
	}

	/**
	 * Copy contents from one directory to another
	 */
	public function copy_directory( $old_path, $new_path ) {
		if ( empty( $old_path ) || empty( $new_path ) ) {
			return;
		}

		if ( ! WPO_WCPDF()->file_system->is_dir( $old_path ) ) {
			return;
		}

		if ( ! WPO_WCPDF()->file_system->is_dir( $new_path ) ) {
			$dir = WPO_WCPDF()->file_system->mkdir( $new_path );

			// check if we have dir
			if ( ! $dir ) {
				update_option( 'wpo_wcpdf_no_dir_error', $new_path );
				wcpdf_log_error( "Unable to create folder {$new_path}", 'critical' );
				return false;
			}
		} elseif ( ! WPO_WCPDF()->file_system->is_writable( $new_path ) ) {
			update_option( 'wpo_wcpdf_no_dir_error', $new_path );
			wcpdf_log_error( "Temp folder {$new_path} not writable", 'critical' );
			return false;
		}

		// we have the directories, let's try to copy
		try {
			$result = copy_dir( $old_path, $new_path );
			// delete old directory with contents
			if ( $result ) {
				WPO_WCPDF()->file_system->delete( $old_path, true );
			}
		} catch ( \Error $e ) {
			wcpdf_log_error( "Unable to copy directory contents: ".$e->getMessage(), 'critical', $e );
			return;
		}
	}

	/**
	 * checks if the plugin tmp folders exist and are writable
	 */
	private function tmp_folders_exist_and_writable()
	{
		// tmp base
		$tmp_base = $this->get_tmp_base();
		if( ! WPO_WCPDF()->file_system->is_dir( $tmp_base ) || ! WPO_WCPDF()->file_system->is_writable( $tmp_base ) ) {
			return false;
		}

		// subfolders
		foreach( $this->subfolders as $type ) {
			$tmp_path = $this->get_tmp_path( $type );
			if( ! WPO_WCPDF()->file_system->is_dir( $tmp_path ) || ! WPO_WCPDF()->file_system->is_writable( $tmp_base ) ) {
				return false;
			}
		}

		return true;
	}

	/**
	 * Copy DOMPDF fonts to wordpress tmp folder
	 */
	public function copy_fonts( $path = '', $merge_with_local = true ) {
		// only copy fonts if the bundled dompdf library is used!
		$default_pdf_maker = '\\WPO\\IPS\\Makers\\PDFMaker';

		if ( $default_pdf_maker !== apply_filters( 'wpo_wcpdf_pdf_maker', $default_pdf_maker ) ) {
			return;
		}

		if ( empty( $path ) ) {
			$path = $this->get_tmp_path( 'fonts' );
		}
		$path = trailingslashit( $path );

		// get local font dir from filtered options
		$dompdf_options = apply_filters( 'wpo_wcpdf_dompdf_options', array(
			'defaultFont'             => 'dejavu sans',
			'tempDir'                 => $this->get_tmp_path( 'dompdf' ),
			'logOutputFile'           => $this->get_tmp_path( 'dompdf' ) . "/log.htm",
			'fontDir'                 => $path,
			'fontCache'               => $path,
			'isRemoteEnabled'         => true,
			'isFontSubsettingEnabled' => true,
			'isHtml5ParserEnabled'    => true,
		) );
		$fontDir = $dompdf_options['fontDir'];

		$synchronizer = WPO_WCPDF()->font_synchronizer;
		$synchronizer->sync( $fontDir, $merge_with_local );
	}

	public function disable_free( $allowed, $document ) {
		if( ! $document->exists() && ! empty($order = $document->order) ) {
			if ( ! is_callable( array($order, 'get_total') ) ) {
				return false;
			}
			// check order total & setting
			$order_total = $order->get_total();
			if ( $order_total == 0 && $document->get_setting('disable_free') ) {
				return false;
			} else {
				return $allowed;
			}
		} else {
			return $allowed;
		}
	}

	public function disable_anonymized( $allowed, $document ) {
		if ( ! empty( $document->order ) && ! empty( $anonymized = $document->order->get_meta( '_anonymized' ) ) ) {
			if ( apply_filters( 'wpo_wcpdf_disallow_anonymized_order_document', wc_string_to_bool( $anonymized ), $this ) ) {
				$allowed = false;
			}
		}
		return $allowed;
	}

	public function test_mode_settings( $use_historical_settings, $document ) {
		if ( isset( WPO_WCPDF()->settings->general_settings['test_mode'] ) ) {
			$use_historical_settings = false;
		}
		return $use_historical_settings;
	}

	/**
	 * Adds spans around placeholders to be able to make replacement (page count) and css (page number)
	 */
	public function format_page_number_placeholders ( $html, $document ) {
		if ( ! empty( $html ) ) {
			$html = str_replace( '{{PAGE_COUNT}}', '<span class="pagecount">^C^</span>', $html );
			$html = str_replace( '{{PAGE_NUM}}', '<span class="pagenum"></span>', $html );
		}
		return $html;
	}

	/**
	 * Replace {{PAGE_COUNT}} placeholder with total page count
	 */
	public function page_number_replacements ( $dompdf, $html ) {
		$placeholder = '^C^';
		// create placeholder version with ASCII 0 spaces (dompdf 0.8)
		$placeholder_0 = '';
		$placeholder_chars = str_split($placeholder);
		foreach ($placeholder_chars as $placeholder_char) {
			$placeholder_0 .= chr(0).$placeholder_char;
		}

		// check if placeholder is used
		if ( ! empty( $html ) && false !== strpos( $html, $placeholder ) ) {
			foreach ( $dompdf->get_canvas()->get_cpdf()->objects as &$object ) {
				if ( array_key_exists( "c", $object ) && ! empty( $object["c"] ) && false !== strpos( $object["c"], $placeholder ) ) {
					$object["c"] = str_replace( array( $placeholder, $placeholder_0 ) , $dompdf->get_canvas()->get_page_count() , $object["c"] );
				} elseif ( array_key_exists( "c", $object ) && ! empty( $object["c"] ) && false !== strpos( $object["c"], $placeholder_0 ) ) {
					$object["c"] = str_replace( array( $placeholder, $placeholder_0 ) , chr(0).$dompdf->get_canvas()->get_page_count() , $object["c"] );
				}
			}
		}

		return $dompdf;
	}

	public function pdf_currency_filters( $filters ) {
		if ( isset( WPO_WCPDF()->settings->general_settings['currency_font'] ) ) {
			$filters[] = array( 'woocommerce_currency_symbol', array( $this, 'use_currency_font' ), 10001, 2 );
			// 'wpo_wcpdf_custom_styles' is actually an action, but WP handles them with the same functions
			$filters[] = array( 'wpo_wcpdf_custom_styles', array( $this, 'currency_symbol_font_styles' ) );
		}
		return $filters;
	}

	public function html_currency_filters( $filters ) {
		// only apply these fixes if the bundled dompdf version is used!
		if ( wcpdf_pdf_maker_is_default() ) {
			$filters[] = array( 'woocommerce_currency_symbol', array( $this, 'use_currency_code' ), 10001, 2 );
		}
		return $filters;
	}

	/**
	 * Use currency symbol font (when enabled in options)
	 * @param string $currency_symbol Currency symbol
	 * @param string $currency        Currency
	 *
	 * @return string Currency symbol
	 */
	public function use_currency_font( $currency_symbol, $currency ) {
		$currency_symbol = sprintf( '<span class="wcpdf-currency-symbol">%s</span>', $currency_symbol );
		return $currency_symbol;
	}

	/**
	 * Set currency font CSS
	 */
	public function currency_symbol_font_styles () {
		?>
		.wcpdf-currency-symbol { font-family: 'Currencies'; }
		<?php
	}

	/**
	 * Replace dompdf incompatible (RTL) currencies with the ISO currency code (when default dompdf is used)
	 * @param string $currency_symbol Currency symbol
	 * @param string $currency        Currency
	 *
	 * @return string Currency symbol
	 */
	public function use_currency_code( $currency_symbol, $currency ) {
		if ( in_array( $currency, $this->get_rtl_currencies() ) ) {
			$currency_symbol = $currency;
		}
		return $currency_symbol;
	}

	/**
	 * Get all currencies that require RTL text direction support
	 *
	 * @return array ISO currency codes
	 */
	public function get_rtl_currencies() {
		return array( 'AED', 'BHD', 'DZD', 'IQD', 'IRR', 'JOD', 'KWD', 'LBP', 'LYD', 'MAD', 'MVR', 'OMR', 'QAR', 'SAR', 'SYP', 'TND', 'YER' );
	}

	/**
	 * Apply header logo height from settings
	 */
	public function set_header_logo_height( $document_type, $document = null ) {
		if ( !empty($document) && $header_logo_height = $document->get_header_logo_height() ) {
			?>
			td.header img {
				max-height: <?php echo esc_html( $header_logo_height ); ?>;
			}
			<?php
		}
	}

	/**
	 * Schedule temporary files cleanup from paths older than 1 week (daily, hooked into wp_scheduled_delete )
	 */
	public function schedule_temporary_files_cleanup() {
		if ( ! isset( WPO_WCPDF()->settings->debug_settings['enable_cleanup'] ) ) {
			return;
		}

		$cleanup_age_days = isset( WPO_WCPDF()->settings->debug_settings['cleanup_days'] ) ? floatval( WPO_WCPDF()->settings->debug_settings['cleanup_days'] ) : 7.0;
		$delete_timestamp = time() - ( intval ( DAY_IN_SECONDS * $cleanup_age_days ) );
		$this->temporary_files_cleanup( $delete_timestamp );
	}

	/**
	 * Temporary files cleanup from paths
	 * @param  int    $delete_timestamp timestamp of the date/time before which to clean up files
	 *
	 * @return array  Output message
	 */
	public function temporary_files_cleanup( int $delete_timestamp = 0 ): array {
		$delete_before    = ! empty( $delete_timestamp ) ? intval( $delete_timestamp ) : time();
		$paths_to_cleanup = apply_filters( 'wpo_wcpdf_cleanup_tmp_paths', array(
			$this->get_tmp_path( 'attachments' ),
			$this->get_tmp_path( 'dompdf' ),
		) );
		$excluded_files   = apply_filters( 'wpo_wcpdf_cleanup_excluded_files', array(
			'index.php',
			'.htaccess',
			'log.htm',
		) );
		apply_filters_deprecated( 'wpo_wcpdf_cleanup_folders_level', array( 3 ), '3.9.1', '', 'This filter is no longer necessary.' );
		$files            = array();
		$success          = 0;
		$error            = 0;
		$output           = array();

		// Gather all files from the paths
		foreach ( $paths_to_cleanup as $path ) {
			if ( WPO_WCPDF()->file_system->is_dir( $path ) ) {
				$listed_files = WPO_WCPDF()->file_system->dirlist( $path, true, true );

				if ( $listed_files ) {
					foreach ( $listed_files as $fileinfo ) {
						$name      = is_array( $fileinfo ) ? $fileinfo['name'] : $fileinfo;
						$file_path = trailingslashit( $path ) . $name;
						$basename  = wp_basename( $file_path );

						// Exclude specific files before adding to list
						if ( ! in_array( $basename, $excluded_files ) && WPO_WCPDF()->file_system->exists( $file_path ) && ! WPO_WCPDF()->file_system->is_dir( $file_path ) ) {
							$files[] = $file_path;
						}
					}
				}
			}
		}

		// No files to delete
		if ( empty( $files ) ) {
			$output['success'] = esc_html__( 'Nothing to delete!', 'woocommerce-pdf-invoices-packing-slips' );
			return $output;
		}

		// Process and delete files
		foreach ( $files as $file ) {
			$file_timestamp = WPO_WCPDF()->file_system->mtime( $file );

			// Delete file if it's older than the specified timestamp
			if ( $file_timestamp < $delete_before ) {
				if ( WPO_WCPDF()->file_system->delete( $file ) ) {
					$success++;
				} else {
					$error++;
				}
			}
		}

		if ( $error > 0 ) {
			$message_error = sprintf(
				/* translators: %1$d is the number of files that couldn't be deleted, %2$d is the number of successfully deleted files */
				_n(
					'Unable to delete %1$d file! (deleted %2$d)',
					'Unable to delete %1$d files! (deleted %2$d)',
					$error,
					'woocommerce-pdf-invoices-packing-slips'
				),
				$error,
				$success
			);
			$output['error'] = $message_error;
		} else {
			$message_success = sprintf(
				/* translators: %d is the number of files successfully deleted */
				_n(
					'Successfully deleted %d file!',
					'Successfully deleted %d files!',
					$success,
					'woocommerce-pdf-invoices-packing-slips'
				),
				$success
			);
			$output['success'] = $message_success;
		}

		return $output;
	}

	/**
	 * Remove all invoice data when requested
	 */
	public function remove_order_personal_data_meta( $meta_to_remove ) {
		$wcpdf_private_meta = array(
			'_wcpdf_invoice_number'         => 'numeric_id',
			'_wcpdf_invoice_number_data'    => 'array',
			'_wcpdf_invoice_date'           => 'timestamp',
			'_wcpdf_invoice_date_formatted' => 'date',
		);
		return $meta_to_remove + $wcpdf_private_meta;
	}

	/**
	 * Remove references to order in number store tables when removing WC data
	 *
	 * @param \WC_Abstract_Order $order
	 * @return void
	 */
	public function remove_order_personal_data( \WC_Abstract_Order $order ): void {
		global $wpdb;

		// Remove order ID from number stores
		$number_stores = apply_filters( 'wpo_wcpdf_privacy_number_stores', array( 'invoice_number' ) );

		foreach ( $number_stores as $store_name ) {
			$order_id   = $order->get_id();
			$table_name = apply_filters( 'wpo_wcpdf_number_store_table_name', "{$wpdb->prefix}wcpdf_{$store_name}", $store_name, 'auto_increment' ); // i.e. wp_wcpdf_invoice_number

			$query = wpo_wcpdf_prepare_identifier_query(
				"UPDATE %i SET order_id = 0 WHERE order_id = %d",
				array( $table_name ),
				array( $order_id )
			);

			$wpdb->query( $query ); // phpcs:ignore WordPress.DB.DirectDatabaseQuery.DirectQuery, WordPress.DB.DirectDatabaseQuery.NoCaching, WordPress.DB.PreparedSQL.NotPrepared
		}
	}

	/**
	 * Export all invoice data when requested
	 */
	public function export_order_personal_data_meta( $meta_to_export ) {
		$private_address_meta = array(
			// _wcpdf_invoice_number_data & _wcpdf_invoice_date are duplicates of the below and therefore not included
			'_wcpdf_invoice_number'         => esc_html__( 'Invoice Number', 'woocommerce-pdf-invoices-packing-slips' ),
			'_wcpdf_invoice_date_formatted' => esc_html__( 'Invoice Date', 'woocommerce-pdf-invoices-packing-slips' ),
		);
		return $meta_to_export + $private_address_meta;
	}

	/**
	 * Set the default PHPMailer validator to 'php' ( which uses filter_var($address, FILTER_VALIDATE_EMAIL) )
	 * This avoids issues with the presence of attachments affecting email address validation in some distros of PHP 7.3
	 * See: https://wordpress.org/support/topic/invalid-address-setfrom/#post-11583815
	 * Fixed in WP5.5 due to upgrade to newer PHPMailer
	 */
	public function set_phpmailer_validator( $mailArray ) {
		if ( version_compare( get_bloginfo( 'version' ), '5.5-dev', '<' ) ) {
			global $phpmailer;
			if ( ! ( $phpmailer instanceof \PHPMailer ) ) {
				require_once ABSPATH . WPINC . '/class-phpmailer.php';
				require_once ABSPATH . WPINC . '/class-smtp.php';
				$phpmailer = new \PHPMailer( true );
			}
			$phpmailer::$validator = 'php';
		}

		return $mailArray;
	}

	/**
	 * Log document creation to order notes
	 *
	 * @param object $document
	 * @param string $trigger
	 *
	 * @return void
	 */
	public function log_document_creation_to_order_notes( object $document, string $trigger ) {
		if ( empty( $document ) || empty( $trigger ) || ! isset( WPO_WCPDF()->settings->debug_settings['log_to_order_notes'] ) ) {
			return;
		}

		$triggers = $this->get_document_triggers();

		if ( ! array_key_exists( $trigger, $triggers ) ) {
			return;
		}

		$user_note       = '';
		$manual_triggers = $this->get_document_triggers( 'manual' );

		// Add user information if the trigger is manual.
		if ( array_key_exists( $trigger, $manual_triggers ) ) {
			$user = wp_get_current_user();

			if ( ! empty( $user->user_login ) ) {
				$user_note = sprintf(
					' (%s: %s)',
					__( 'User', 'woocommerce-pdf-invoices-packing-slips' ),
					esc_html( $user->user_login )
				);
			}
		}

		$note = sprintf(
			/* translators: 1. document title, 2. creation trigger */
			__( 'PDF %1$s created via %2$s.', 'woocommerce-pdf-invoices-packing-slips' ),
			$document->get_title(),
			$triggers[ $trigger ]
		);

		$this->log_to_order_notes( $note . $user_note, $document );
	}

	/**
	 * Log document deletion to order notes.
	 *
	 * @param object $document
	 *
	 * @return void
	 */
	public function log_document_deletion_to_order_notes( object $document ): void {
		if ( ! empty( WPO_WCPDF()->settings->debug_settings['log_to_order_notes'] ) ) {
			$user_note = '';
			$user      = wp_get_current_user();

			if ( ! empty( $user->user_login ) ) {
				$user_note = sprintf(
					' (%s: %s)',
					__( 'User', 'woocommerce-pdf-invoices-packing-slips' ),
					esc_html( $user->user_login )
				);
			}

			$note = sprintf(
				/* translators: document title  */
				__( 'PDF %s deleted.', 'woocommerce-pdf-invoices-packing-slips' ),
				$document->get_title()
			);

			$this->log_to_order_notes( $note . $user_note, $document );
		}
	}

	/**
	 * Log document printed to order notes
	 *
	 * @param object $document
	 * @param string $trigger
	 * @return void
	 */
	public function log_document_printed_to_order_notes( $document, $trigger ) {
		$triggers = array_merge(
			[ 'manually' => __( 'manually', 'woocommerce-pdf-invoices-packing-slips' ) ],
			$this->get_document_triggers()
		);

		if ( ! empty( $document ) && isset( WPO_WCPDF()->settings->debug_settings['log_to_order_notes'] ) && ! empty( $trigger ) && array_key_exists( $trigger, $triggers ) ) {
			/* translators: 1. document title, 2. creation trigger */
			$message = __( '%1$s document marked as printed via %2$s.', 'woocommerce-pdf-invoices-packing-slips' );
			$note    = sprintf( $message, $document->get_title(), $triggers[$trigger] );
			$this->log_to_order_notes( $note, $document );
		}
	}

	/**
	 * Log document unmark printed to order notes
	 *
	 * @param object $document
	 * @param string $trigger
	 * @return void
	 */
	public function log_unmark_document_printed_to_order_notes( $document ) {
		if ( ! empty( $document ) && isset( WPO_WCPDF()->settings->debug_settings['log_to_order_notes'] ) ) {
			/* translators: 1. document title, 2. creation trigger */
			$message = __( '%1$s document unmark printed.', 'woocommerce-pdf-invoices-packing-slips' );
			$note    = sprintf( $message, $document->get_title() );
			$this->log_to_order_notes( $note, $document );
		}
	}

	/**
	 * Logs to the order notes
	 *
	 * @param string $note
	 * @param object $document
	 * @return void
	 */
	public function log_to_order_notes( $note, $document ) {
		if ( property_exists( $document, 'order_ids' ) && ! empty( $document->order_ids ) ) { // bulk document
			$order_ids = $document->order_ids;
		} else {
			$order_ids = [ $document->order->get_id() ];
		}

		foreach ( $order_ids as $order_id ) {
			$order = wc_get_order( $order_id );
			if ( empty( $order ) ) {
				continue;
			}
			if ( is_callable( array( $order, 'add_order_note' ) ) ) { // order
				$order->add_order_note( wp_strip_all_tags( $note ) );
			} elseif ( $document->is_refund( $order ) ) {            // refund order
				$parent_order = $document->get_refund_parent( $order );
				if ( ! empty( $parent_order ) && is_callable( array( $parent_order, 'add_order_note' ) ) ) {
					$parent_order->add_order_note( wp_strip_all_tags( $note ) );
				}
			}
		}
	}

	/**
	 * Logs to the order meta
	 *
	 * @param object     $document
	 * @param string     $trigger
	 * @param boolean    $force
	 * @param array|null $request
	 * @return void
	 */
	public function log_document_creation_trigger_to_order_meta( $document, $trigger, $force = false, $request = null ) {
		if ( $trigger == 'bulk' && property_exists( $document, 'order_ids' ) && ! empty( $document->order_ids ) ) { // bulk document
			$order_ids = $document->order_ids;
		} elseif ( ! is_null( $document->order ) && is_callable( array( $document->order, 'get_id' ) ) ) {
			$order_ids = array( $document->order->get_id() );
		} elseif ( isset( $request['order_id'] ) ) {
			$order_ids = array( absint( $request['order_id'] ) );
		} else {
			$order_ids = array();
		}

		if ( ! empty( $order_ids ) ) {
			foreach ( $order_ids as $order_id ) {
				$order = wc_get_order( $order_id );
				if ( ! empty( $order ) ) {
					if ( is_callable( [ $document, 'get_type' ] ) && $document->get_type() == 'credit-note' && is_callable( [ $order, 'get_parent_id' ] ) ) {
						$order = wc_get_order( $order->get_parent_id() );
					}

					if ( empty( $order ) ) {
						continue;
					}

					$status = $order->get_meta( "_wcpdf_{$document->slug}_creation_trigger" );

					if ( true == $force || empty( $status ) ) {
						$order->update_meta_data( "_wcpdf_{$document->slug}_creation_trigger", $trigger );
						$order->save_meta_data();
					}
				}
			}
		}
	}

	/**
	 * Get the document triggers
	 *
	 * @param string $trigger_type The trigger type: 'manual', 'automatic', or 'all'. Defaults to 'all'.
	 *
	 * @return array
	 */
	public function get_document_triggers( string $trigger_type = 'all' ): array {
		$manual_triggers = apply_filters( 'wpo_wcpdf_manual_document_triggers', array(
			'single'        => __( 'single order action', 'woocommerce-pdf-invoices-packing-slips' ),
			'bulk'          => __( 'bulk order action', 'woocommerce-pdf-invoices-packing-slips' ),
			'my_account'    => __( 'my account', 'woocommerce-pdf-invoices-packing-slips' ),
			'document_data' => __( 'order document data (number and/or date set manually)', 'woocommerce-pdf-invoices-packing-slips' ),
		) );

		$automatic_triggers = apply_filters( 'wpo_wcpdf_automatic_document_triggers', array(
			'email_attachment' => __( 'email attachment', 'woocommerce-pdf-invoices-packing-slips' ),
		) );

		switch ( $trigger_type ) {
			case 'manual':
				$triggers = $manual_triggers;
				break;
			case 'automatic':
				$triggers = $automatic_triggers;
				break;
			case 'all':
			default:
				$triggers = array_merge( $manual_triggers, $automatic_triggers );
				break;
		}

		return apply_filters( 'wpo_wcpdf_document_triggers', $triggers, $trigger_type );
	}

	/**
	 * Mark document printed
	 *
	 * @return void
	 */
	public function mark_document_printed( $document, $trigger ) {
		$triggers = isset( $document->latest_settings['mark_printed'] ) && is_array( $document->latest_settings['mark_printed'] ) ? $document->latest_settings['mark_printed'] : [];
		if ( ! empty( $document ) && ! $this->is_document_printed( $document ) ) {
			if ( ! empty( $order = $document->order ) && ! empty( $trigger ) && in_array( $trigger, $triggers ) && apply_filters( 'wpo_wcpdf_allow_mark_document_printed', true, $document, $trigger ) ) {
				if ( 'shop_order' === $order->get_type() ) {
					$data = [
						'date'    => time(),
						'trigger' => $trigger,
					];

					$order->update_meta_data( "_wcpdf_{$document->slug}_printed", $data );
					$order->save_meta_data();
					$this->log_document_printed_to_order_notes( $document, $trigger );
				}
			}
		}
	}

	/**
	 * Unmark document printed
	 *
	 * @return void
	 */
	public function unmark_document_printed( $document ) {
		if ( ! empty( $document ) && $this->is_document_printed( $document ) ) {
			if ( ! empty( $order = $document->order ) && apply_filters( 'wpo_wcpdf_allow_unmark_document_printed', true, $document ) ) {
				$meta_key = "_wcpdf_{$document->slug}_printed";
				if ( 'shop_order' === $order->get_type() && ! empty( $order->get_meta( $meta_key ) ) ) {
					$order->delete_meta_data( $meta_key );
					$order->save_meta_data();
					$this->log_unmark_document_printed_to_order_notes( $document );
				}
			}
		}
	}

	/**
	 * AJAX request for mark/unmark document printed
	 *
	 * @return void
	 */
	public function document_printed_ajax() {
		check_ajax_referer( 'printed_wpo_wcpdf', 'security' );

		$data  = stripslashes_deep( $_REQUEST );
		$error = 0;

		if ( ! empty( $data['action'] ) && $data['action'] == "printed_wpo_wcpdf" && ! empty( $data['event'] ) && ! empty( $data['document_type'] ) && ! empty( $data['order_id'] ) && ! empty( $data['trigger'] ) ) {
			$document        = wcpdf_get_document( esc_attr( $data['document_type'] ), esc_attr( $data['order_id'] ) );
			$full_permission = WPO_WCPDF()->admin->user_can_manage_document( esc_attr( $data['document_type'] ) );

			if ( ! empty( $document ) && ! empty( $order = $document->order ) && $full_permission ) {
				switch ( esc_attr( $data['event'] ) ) {
					case 'mark':
						$this->mark_document_printed( $document, esc_attr( $data['trigger'] ) );
						break;
					case 'unmark':
						$this->unmark_document_printed( $document );
						break;
				}

				if ( is_callable( [ $order, 'get_edit_order_url' ] ) ) {
					wp_redirect( $order->get_edit_order_url() );
				} else {
					wp_redirect( admin_url( 'post.php?action=edit&post=' . esc_attr( $data['order_id'] ) ) );
				}
			} else {
				$error++;
			}
		} else {
			$error++;
		}

		if ( $error > 0 ) {
			wp_die(
				sprintf(
					/* translators: 1. document type, 2. mark/unmark */
					esc_html__( 'Document of type %1$s for the selected order could not be marked as printed.', 'woocommerce-pdf-invoices-packing-slips' ),
					esc_attr( $data['document_type'] )
				)
			);
		}
	}

	/**
	 * Check if a document is printed
	 *
	 * @return bool
	 */
	public function is_document_printed( $document ) {
		$is_printed = false;

		if ( ! empty( $document ) && ! empty( $order = $document->order ) ) {
			if ( 'shop_order' === $order->get_type() && ! empty( $printed_data = $order->get_meta( "_wcpdf_{$document->slug}_printed" ) ) ) {
				$is_printed = true;
			}
		}

		return $is_printed;
	}

	/**
	 * Check if a document can be manually marked as printed
	 *
	 * @return bool
	 */
	public function document_can_be_manually_marked_printed( $document ) {
		$can_be_manually_marked_printed = false;

		if ( empty( $document ) || ( property_exists( $document, 'is_bulk' ) && $document->is_bulk ) ) {
			return $can_be_manually_marked_printed;
		}

		$document->save_settings();

		$can_be_manually_marked_printed = false;
		$document_exists                = is_callable( array( $document, 'exists' ) ) ? $document->exists() : false;
		$document_printed               = $document_exists && is_callable( array( $document, 'printed' ) ) ? $document->printed() : false;
		$triggers                       = isset( $document->latest_settings['mark_printed'] ) && is_array( $document->latest_settings['mark_printed'] ) ? $document->latest_settings['mark_printed'] : [];
		$manually_print_enabled         = in_array( 'manually', $triggers ) ? true : false;

		if ( $document_exists && ! $document_printed && $manually_print_enabled ) {
			$can_be_manually_marked_printed = true;
		}

		return apply_filters( 'wpo_wcpdf_document_can_be_manually_marked_printed', $can_be_manually_marked_printed, $document );
	}

	/**
	 * Get document printed data
	 *
	 * @return array
	 */
	public function get_document_printed_data( $document ) {
		$data = [];

		if ( ! empty( $document ) && $this->is_document_printed( $document ) && ! empty( $order = $document->order ) ) {
			if ( 'shop_order' === $order->get_type() && ! empty( $printed_data = $order->get_meta( "_wcpdf_{$document->slug}_printed" ) ) ) {
				$data = $printed_data;
			}
		}

		return apply_filters( 'wpo_wcpdf_document_printed_data', $data, $document );
	}

	/**
	 * Enable error logging for administrators.
	 */
	public function enable_debug() {
		if ( \WPO_WCPDF()->settings->user_can_manage_settings() ) {
			error_reporting( E_ALL );       // phpcs:ignore WordPress.PHP.DevelopmentFunctions.prevent_path_disclosure_error_reporting
			ini_set( 'display_errors', 1 ); // phpcs:ignore Squiz.PHP.DiscouragedFunctions.Discouraged
		}
	}

	public function wc_webhook_topic_hooks( $topic_hooks, $wc_webhook ) {
		$documents = WPO_WCPDF()->documents->get_documents();
		foreach ($documents as $document) {
			$topic_hooks["order.{$document->type}-saved"] = array(
				"wpo_wcpdf_webhook_order_{$document->slug}_saved",
			);
		}
		return $topic_hooks;
	}

	/**
	 * Adds custom webhook topic events.
	 *
	 * @param array $topic_events
	 *
	 * @return array
	 */
	public function wc_webhook_topic_events( array $topic_events = array() ): array {
		$documents = WPO_WCPDF()->documents->get_documents();

		foreach ( $documents as $document ) {
			$topic_events[] = "{$document->type}-saved";
		}

		return $topic_events;
	}

	public function wc_webhook_topics( $topics ) {
		$documents = WPO_WCPDF()->documents->get_documents();
		foreach ($documents as $document) {
			/* translators: document title */
			$topics["order.{$document->type}-saved"] = esc_html( sprintf( __( 'Order %s Saved', 'woocommerce-pdf-invoices-packing-slips' ), $document->get_title() ) );
		}
		return $topics;
	}

	public function wc_webhook_trigger( $document, $order ) {
		$this->reload_wpo_custom_webhooks();
		do_action( "wpo_wcpdf_webhook_order_{$document->slug}_saved", $order->get_id() );
	}

	/**
	 * Reloads WooCommerce PDF Invoices webhooks to ensure custom hooks are processed.
	 *
	 * This function introduced to resolve an issue where WooCommerce
	 * webhooks were not enqueuing our plugin's custom hooks.
	 * The root cause is that the `wc_webhook_topic_hooks()` function, responsible
	 * for modifying hooks, is not executed in time. The `add_filter()` call that
	 * registers `wc_webhook_topic_hooks()` is executed after `apply_filters()`,
	 * preventing the `wpo_wcpdf_webhook_order_{$document->slug}_saved` action hook
	 * from being included in the list of webhook topics.
	 *
	 * https://github.com/wpovernight/woocommerce-pdf-invoices-packing-slips/issues/1083
	 *
	 * @return void
	 */
	private function reload_wpo_custom_webhooks() {
		if (
			! apply_filters( 'wpo_wcpdf_reload_wpo_custom_webhooks', true ) ||
			! class_exists( 'WC_Data_Store' ) ||
			! class_exists( 'WC_Webhook' )
		) {
			return;
		}

		$wpo_topic_hooks = $this->wc_webhook_topic_events();
		$data_store      = \WC_Data_Store::load( 'webhook' );
		$webhooks        = $data_store->get_webhooks_ids( 'active' );

		if ( empty( $webhooks ) ) {
			return;
		}

		foreach ( $webhooks as $webhook_id ) {
			$webhook = new \WC_Webhook( $webhook_id );

			if ( $webhook->get_pending_delivery() ) {
				continue;
			}

			$webhook_topic = $webhook->get_topic();

			if ( empty( $webhook_topic ) || ! is_string( $webhook_topic ) ) {
				continue;
			}

			$topic = str_replace( 'order.', '', $webhook_topic );

			if ( in_array( $topic, $wpo_topic_hooks, true ) ) {
				$webhook->enqueue();
			}
		}
	}

	/**
	 * Display due date table row in the order data section for legacy templates.
	 *
	 * @param null|string $document_type
	 * @param null|\WC_Abstract_Order $order
	 *
	 * @return void
	 */
	public function display_due_date_table_row( ?string $document_type = null, ?\WC_Abstract_Order $order = null ): void {
		if ( empty( $order ) || empty( $document_type ) ) {
			return;
		}

		$current_template_path = explode( '/', WPO_WCPDF()->settings->get_template_path() );
		$current_template      = end( $current_template_path );
		$premium_templates     = array( 'Simple Premium', 'Modern', 'Business' );

		// Return if the Simple template is selected. Due date is displayed through template.
		if ( 'Simple' === $current_template ) {
			return;
		}

		// Return if the Updated Premium Template is selected. Due date is displayed through template.
		if (
			function_exists( 'WPO_WCPDF_Templates' ) &&
			version_compare( WPO_WCPDF_Templates()->version, '2.21.9', '>' ) &&
			in_array( $current_template, $premium_templates, true )
		) {
			return;
		}

		$document = wcpdf_get_document( $document_type, $order );

		if ( ! $document ) {
			return;
		}

		$due_date_timestamp = is_callable( array( $document, 'get_due_date' ) ) ? $document->get_due_date() : 0;

		if ( 0 >= $due_date_timestamp ) {
			return;
		}

		$due_date = apply_filters_deprecated(
			'wpo_wcpdf_due_date_display',
			array(
				date_i18n( wcpdf_date_format( $this, 'due_date' ), $due_date_timestamp ),
				$due_date_timestamp,
				$document_type,
				$document
			),
			'3.9.0',
			'wpo_wcpdf_document_due_date'
		);
		$due_date_title = is_callable( array( $document, 'get_due_date_title' ) ) ?
			$document->get_due_date_title() : __( 'Due Date:', 'woocommerce-pdf-invoices-packing-slips' );

		if ( ! empty( $due_date ) ) {
			echo '<tr class="due-date">
				<th>', esc_html( $due_date_title ), '</th>
				<td>', esc_html( $due_date ), '</td>
			</tr>';
		}
	}

	function handle_document_link_in_emails(): void {
		$email_hooks = array();
		$documents   = WPO_WCPDF()->documents->get_documents();

		foreach ( $documents as $document ) {
			$document_settings = WPO_WCPDF()->settings->get_document_settings( $document->get_type(), 'pdf' );
			$email_placement   = $document_settings['include_email_link_placement'] ?? '';

			if ( ! empty( $email_placement ) ) {
				$email_hooks[] = 'woocommerce_email_' . $email_placement;
			}
		}

		$email_hooks = apply_filters( 'wpo_wcpdf_add_document_link_to_email_hooks', $email_hooks );

		foreach ( $email_hooks as $email_hook ) {
			if ( 'woocommerce_email_customer_address_section' === $email_hook ) {
				add_action( $email_hook, array( $this, 'add_document_link_to_address_section' ), 10, 4 );
			} else {
				add_action( $email_hook, array( $this, 'add_document_link_to_email' ), 10, 4 );
			}
		}
	}

	/**
	 * Wrapper for woocommerce_email_customer_address_section hook.
	 * Since different parameters sent to this hook, we use a wrapper for it.
	 *
	 * @param string $type
	 * @param \WC_Abstract_Order $order
	 * @param bool $sent_to_admin
	 * @param bool $plain_text
	 *
	 * @return void
	 */
	public function add_document_link_to_address_section( string $type, \WC_Abstract_Order $order, bool $sent_to_admin, bool $plain_text ): void {
		// Since this hook doesn’t pass the $email object, we pass null (or create a dummy if needed).
		$this->add_document_link_to_email( $order, $sent_to_admin, $plain_text, null );
	}

	/**
	 * Add document download link to the email.
	 *
	 * @param \WC_Abstract_Order $order
	 * @param bool $sent_to_admin
	 * @param bool $plain_text
	 * @param mixed|\WC_Email $email Some third-parties might send different values.
	 *
	 * @return void
	 */
	public function add_document_link_to_email( \WC_Abstract_Order $order, bool $sent_to_admin, bool $plain_text, $email ): void {
		// Check if document access type is 'full'.
		$is_full_access_type = 'full' === WPO_WCPDF()->endpoint->get_document_link_access_type();

		// Early exit if the requirements are not met
		if ( ! apply_filters( 'wpo_wcpdf_add_document_link_to_email_requirements_met', $is_full_access_type, $order, $sent_to_admin, $plain_text, $email ) ) {
			return;
		}

		$allowed_document_types = apply_filters( 'wpo_wcpdf_add_document_link_to_email_allowed_document_types', array( 'invoice' ), $order, $sent_to_admin, $plain_text, $email );
		$documents              = WPO_WCPDF()->documents->get_documents();

		foreach ( $documents as $document ) {
			$document_settings = WPO_WCPDF()->settings->get_document_settings( $document->get_type(), 'pdf' );
			$selected_emails   = $document_settings['include_email_link'] ?? array();

			$email_id   = ( $email instanceof \WC_Email ) ? $email->id : '';
			$is_allowed = in_array( $document->get_type(), $allowed_document_types, true ) && in_array( $email_id, $selected_emails, true );

			if ( ! apply_filters( 'wpo_wcpdf_add_document_link_to_email_is_allowed', $is_allowed, $order, $sent_to_admin, $plain_text, $email ) ) {
				continue;
			}

			$document = wcpdf_get_document( $document->get_type(), $order );

			if ( ! $document ) {
				continue;
			}

			if (
				! $document->exists() &&
				apply_filters( 'wpo_wcpdf_add_document_link_to_email_skip_missing_documents', false, $document, $order, $sent_to_admin, $plain_text, $email )
			) {
				continue;
			}

			$link_text = sprintf(
				/* translators: %s: Document type */
				__( 'View %s (PDF)', 'woocommerce-pdf-invoices-packing-slips' ),
				wp_kses_post( $document->get_type() )
			);
			$link_url  = WPO_WCPDF()->endpoint->get_document_link( $order, $document->get_type(), array(), true );

			$document_link = sprintf(
				'<p><a id="%s" href="%s" target="_blank">%s</a></p>',
				esc_attr( 'wpo_wcpdf_' . $document->get_type() . '_document_link' ),
				esc_url( $link_url ),
				esc_html( $link_text )
			);

			echo wp_kses_post( apply_filters( 'wpo_wcpdf_add_document_download_link_to_email', $document_link, $document, $order, $sent_to_admin, $plain_text, $email ) );
		}
	}

}

endif; // class_exists
<|MERGE_RESOLUTION|>--- conflicted
+++ resolved
@@ -495,33 +495,10 @@
 			// get document
 			$document = wcpdf_get_document( $document_type, $order_ids, true );
 
-<<<<<<< HEAD
-                        if ( $document ) {
-                                if ( isset( $request['output'] ) && 'xml' === $request['output'] ) {
-                                        if ( isset( $document->output_formats ) && is_array( $document->output_formats ) ) {
-                                                $supports_xml = false;
-
-                                                if ( method_exists( $document, 'get_type' ) && 'invoice' === $document->get_type() ) {
-                                                        $supports_xml = true;
-                                                } elseif ( isset( $document->type ) && 'invoice' === $document->type ) {
-                                                        $supports_xml = true;
-                                                }
-
-                                                if ( $supports_xml && ! in_array( 'xml', $document->output_formats, true ) ) {
-                                                        $document->output_formats[] = 'xml';
-                                                }
-                                        }
-                                }
-
-                                do_action( 'wpo_wcpdf_document_created_manually', $document, $order_ids ); // note that $order_ids is filtered and may not be the same as the order IDs used for the document (which can be fetched from the document object itself with $document->order_ids)
-
-                                $output_format = WPO_WCPDF()->settings->get_output_format( $document, $request );
-=======
 			if ( $document ) {
 				do_action( 'wpo_wcpdf_document_created_manually', $document, $order_ids ); // note that $order_ids is filtered and may not be the same as the order IDs used for the document (which can be fetched from the document object itself with $document->order_ids)
 
 				$output_format = WPO_WCPDF()->settings->get_output_format( $document, $request );
->>>>>>> 3b6d0694
 
                                 switch ( $output_format ) {
                                         case 'ubl':
